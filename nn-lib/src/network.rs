--- conflicted
+++ resolved
@@ -67,15 +67,6 @@
     }
 }
 
-<<<<<<< HEAD
-=======
-// Trait for network functionality
-pub trait NetworkTrait<const IN: usize, const OUT: usize> {
-    fn forward(&mut self, input: &[f32]) -> [f32; OUT];
-    fn train<D: AsRef<[[f32; IN]]>, T: AsRef<[[f32; OUT]]>>(&mut self, data: D, targets: T);
-}
-
->>>>>>> 6ed27596
 // Forward pass for DenseLayer (basic implementation)
 impl<const IN: usize, const OUT: usize> DenseLayer<IN, OUT> {
     // used to be forward<I: AsRef<[f32; IN]>>(... input: I, ...)
