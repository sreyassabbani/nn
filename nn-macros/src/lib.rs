--- conflicted
+++ resolved
@@ -86,31 +86,6 @@
 
     // Calculate maximum buffer size needed
     let mut current_size = input_size;
-<<<<<<< HEAD
-    let mut buffer_types = vec![quote! { [f32; #input_size] }];
-    let mut buffer_inits = vec![quote! { [0.0; #input_size] }];
-
-    let layer_types: Vec<_> = def
-        .layers
-        .iter()
-        .map(|layer| match layer {
-            Layer::Dense(out_size) => {
-                buffer_types.push(quote! { [f32; #out_size] });
-                buffer_inits.push(quote! { [0.0; #out_size] });
-                current_size = *out_size;
-                quote! { ::nn::network::DenseLayer<#current_size, #out_size> }
-            }
-            Layer::ReLU => {
-                buffer_types.push(quote! { [f32; #current_size] });
-                buffer_inits.push(quote! { [0.0; #current_size] });
-                quote! { ::nn::network::ReLU }
-            }
-            Layer::Sigmoid => {
-                buffer_types.push(quote! { [f32; #current_size] });
-                buffer_inits.push(quote! { [0.0; #current_size] });
-                quote! { ::nn::network::Sigmoid }
-            }
-=======
     let mut max_size = input_size;
     let layer_types: Vec<_> = def
         .layers
@@ -127,7 +102,6 @@
                 Layer::ReLU => quote! { ::nn::network::ReLU<#current_size> },
                 Layer::Sigmoid => quote! { ::nn::network::Sigmoid<#current_size> },
             };
->>>>>>> 6ed27596
         })
         .collect();
 
@@ -183,6 +157,10 @@
                 buf_b: Box<[f32; #max_size]>,
             }
 
+            struct NetworkWorkspace {
+
+            }
+
             impl Network<(#(#layer_types,)*)> {
                 pub fn new() -> Self {
                     Network {
@@ -192,30 +170,14 @@
                     }
                 }
 
-<<<<<<< HEAD
-                pub fn forward_with_workspace(&self, input: &[f32; #input_size]) -> [f32; #output_size] {
+                pub fn forward_with_workspace(&self, input: &[f32; #input_size], workspace: &mut NetworkWorkspace) -> [f32; #output_size] {
+                    // used to be forward<I: AsRef<[f32; #input_size]>>(... input: I)
+
                     // Copy input to first buffer
-                    self.buffers.0 = *input;
-
-                    // Run forward pass
-                    #(#forward_calls)*
-
-                    // Return final buffer
-                    self.buffers.#final_buffer_idx
-                }
-
-                pub fn forward(&self, input: &[f32; #input_size]) -> [f32; #output_size] {
-=======
-            impl ::nn::network::NetworkTrait<#input_size, #output_size> for Network<(#(#layer_types,)*)> {
-                // used to be forward<I: AsRef<[f32; #input_size]>>(... input: I)
-                fn forward(&mut self, input: &[f32]) -> [f32; #output_size]
-                {
->>>>>>> 6ed27596
-                    // Copy input to first buffer
-                    self.buf_a[..#input_size].copy_from_slice(input);
+                    // self.buf_a[..#input_size].copy_from_slice(input);
 
                     // Run forward pass with ping-pong buffers
-                    #(#forward_calls)*;
+                    // #(#forward_calls)*;
 
                     // Extract result from final buffer
                     let mut result = [0.0; #output_size];
@@ -223,10 +185,23 @@
                     result
                 }
 
-<<<<<<< HEAD
-                pub fn train(&mut self, data: &[[f32; #input_size]], targets: &[[f32; #output_size]]) {
+                pub fn forward(&self, input: &[f32; #input_size]) -> [f32; #output_size] {
+                    // Copy input to first buffer
+                    // self.buffers.0 = *input;
+
+                    // Run forward pass
+                    // #(#forward_calls)*
+
+                    // Return final buffer
+                    // #final_buffer
+                    [0.0; #output_size]
+                }
+
+                pub fn train<D: AsRef<[[f32; #input_size]]>, T: AsRef<[[f32; #output_size]]>>(&mut self, data: D, targets: T) {
                     // Loop over each case
-                    for (input, target) in data.iter().zip(targets.iter()) {
+                    let targets = targets.as_ref().iter();
+                    let data = data.as_ref().iter();
+                    for (input, target) in data.as_ref().iter().zip(targets) {
                         let out = self.forward(input);
                         let loss: f32 = out.iter().zip(target.iter()).map(|(o, t)| (o - t).powi(2)).sum();
                         // sum (y hat - y)^2
@@ -235,11 +210,8 @@
 
                         // }
                     }
-=======
-                fn train<D: AsRef<[[f32; #input_size]]>, T: AsRef<[[f32; #output_size]]>>(&mut self, _data: D, _targets: T) {
 
                     // Training implementation
->>>>>>> 6ed27596
                 }
             }
 
